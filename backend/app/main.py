--- conflicted
+++ resolved
@@ -53,7 +53,6 @@
 else:
     logger.warning(f"Uploads directory not found: {os.path.abspath(uploads_dir)}")
 
-<<<<<<< HEAD
 # Global exception handler
 @app.exception_handler(Exception)
 async def global_exception_handler(request, exc):
@@ -69,18 +68,17 @@
         status_code=500,
         content={"detail": "Internal server error", "message": error_detail}
     )
-=======
+
 # Routes
-@app.post("/auth/register", response_model=UserAuthResponse, status_code=status.HTTP_201_CREATED)
-async def register_user(
-    email: EmailStr = Form(...),
-    username: str = Form(...),
-    phone_number: str = Form(...),
-    password: str = Form(...),
-    password_confirmation: str = Form(...),
-    gender: Gender = Form(...),
-    db: Session = Depends(get_db)
-):
-    return RegisterUser.register_user(email=email, username=username, phone_number=phone_number, password=password, password_confirmation=password_confirmation,gender=gender, db=db)
-    
->>>>>>> 30bb2e81
+# @app.post("/auth/register", response_model=UserAuthResponse, status_code=status.HTTP_201_CREATED)
+# async def register_user(
+#     email: EmailStr = Form(...),
+#     username: str = Form(...),
+#     phone_number: str = Form(...),
+#     password: str = Form(...),
+#     password_confirmation: str = Form(...),
+#     gender: Gender = Form(...),
+#     db: Session = Depends(get_db)
+# ):
+#     return RegisterUser.register_user(email=email, username=username, phone_number=phone_number, password=password, password_confirmation=password_confirmation,gender=gender, db=db)
+    